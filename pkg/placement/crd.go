--- conflicted
+++ resolved
@@ -166,15 +166,10 @@
 		})
 		key := util.KeyForGroupVersionKind(toStart.groupVersion.Group,
 			toStart.groupVersion.Version, toStart.resource.Kind)
-<<<<<<< HEAD
 		c.informers[key] = &informer
 
 		// add the mapping between GVK and GVR
 		c.gvkGvrMapper.Add(toStart.groupVersion.WithKind(toStart.resource.Kind), gvr)
-=======
-		c.informers[key] = informer
-		c.gvksMap[key] = &gvr
->>>>>>> cb44d94d
 
 		// create and index the lister
 		lister := cache.NewGenericLister(informer.GetIndexer(), gvr.GroupResource())
